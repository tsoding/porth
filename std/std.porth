macro NULL 0 end

macro nop end

macro true 0 0 = end
macro false 0 0 != end

/// Standard streams
macro stdin  0 end
macro stdout 1 end
macro stderr 2 end

/// Syscalls
// Stolen from https://filippo.io/linux-syscall-table/
// Not all of the syscalls here are useful/implemented. I literally just copy-pasted them.
// We can clean this up later.
macro SYS_read 0 end
macro SYS_write 1 end
macro SYS_open 2 end
macro SYS_close 3 end
macro SYS_stat 4 end
macro SYS_fstat 5 end
macro SYS_lstat 6 end
macro SYS_poll 7 end
macro SYS_lseek 8 end
macro SYS_mmap 9 end
macro SYS_mprotect 10 end
macro SYS_munmap 11 end
macro SYS_brk 12 end
macro SYS_rt_sigaction 13 end
macro SYS_rt_sigprocmask 14 end
macro SYS_rt_sigreturn 15 end
macro SYS_ioctl 16 end
macro SYS_pread64 17 end
macro SYS_pwrite64 18 end
macro SYS_readv 19 end
macro SYS_writev 20 end
macro SYS_access 21 end
macro SYS_pipe 22 end
macro SYS_select 23 end
macro SYS_sched_yield 24 end
macro SYS_mremap 25 end
macro SYS_msync 26 end
macro SYS_mincore 27 end
macro SYS_madvise 28 end
macro SYS_shmget 29 end
macro SYS_shmat 30 end
macro SYS_shmctl 31 end
macro SYS_dup 32 end
macro SYS_dup2 33 end
macro SYS_pause 34 end
macro SYS_nanosleep 35 end
macro SYS_getitimer 36 end
macro SYS_alarm 37 end
macro SYS_setitimer 38 end
macro SYS_getpid 39 end
macro SYS_sendfile 40 end
macro SYS_socket 41 end
macro SYS_connect 42 end
macro SYS_accept 43 end
macro SYS_sendto 44 end
macro SYS_recvfrom 45 end
macro SYS_sendmsg 46 end
macro SYS_recvmsg 47 end
macro SYS_shutdown 48 end
macro SYS_bind 49 end
macro SYS_listen 50 end
macro SYS_getsockname 51 end
macro SYS_getpeername 52 end
macro SYS_socketpair 53 end
macro SYS_setsockopt 54 end
macro SYS_getsockopt 55 end
macro SYS_clone 56 end
macro SYS_fork 57 end
macro SYS_vfork 58 end
macro SYS_execve 59 end
macro SYS_exit 60 end
macro SYS_wait4 61 end
macro SYS_kill 62 end
macro SYS_uname 63 end
macro SYS_semget 64 end
macro SYS_semop 65 end
macro SYS_semctl 66 end
macro SYS_shmdt 67 end
macro SYS_msgget 68 end
macro SYS_msgsnd 69 end
macro SYS_msgrcv 70 end
macro SYS_msgctl 71 end
macro SYS_fcntl 72 end
macro SYS_flock 73 end
macro SYS_fsync 74 end
macro SYS_fdatasync 75 end
macro SYS_truncate 76 end
macro SYS_ftruncate 77 end
macro SYS_getdents 78 end
macro SYS_getcwd 79 end
macro SYS_chdir 80 end
macro SYS_fchdir 81 end
macro SYS_rename 82 end
macro SYS_mkdir 83 end
macro SYS_rmdir 84 end
macro SYS_creat 85 end
macro SYS_link 86 end
macro SYS_unlink 87 end
macro SYS_symlink 88 end
macro SYS_readlink 89 end
macro SYS_chmod 90 end
macro SYS_fchmod 91 end
macro SYS_chown 92 end
macro SYS_fchown 93 end
macro SYS_lchown 94 end
macro SYS_umask 95 end
macro SYS_gettimeofday 96 end
macro SYS_getrlimit 97 end
macro SYS_getrusage 98 end
macro SYS_sysinfo 99 end
macro SYS_times 100 end
macro SYS_ptrace 101 end
macro SYS_getuid 102 end
macro SYS_syslog 103 end
macro SYS_getgid 104 end
macro SYS_setuid 105 end
macro SYS_setgid 106 end
macro SYS_geteuid 107 end
macro SYS_getegid 108 end
macro SYS_setpgid 109 end
macro SYS_getppid 110 end
macro SYS_getpgrp 111 end
macro SYS_setsid 112 end
macro SYS_setreuid 113 end
macro SYS_setregid 114 end
macro SYS_getgroups 115 end
macro SYS_setgroups 116 end
macro SYS_setresuid 117 end
macro SYS_getresuid 118 end
macro SYS_setresgid 119 end
macro SYS_getresgid 120 end
macro SYS_getpgid 121 end
macro SYS_setfsuid 122 end
macro SYS_setfsgid 123 end
macro SYS_getsid 124 end
macro SYS_capget 125 end
macro SYS_capset 126 end
macro SYS_rt_sigpending 127 end
macro SYS_rt_sigtimedwait 128 end
macro SYS_rt_sigqueueinfo 129 end
macro SYS_rt_sigsuspend 130 end
macro SYS_sigaltstack 131 end
macro SYS_utime 132 end
macro SYS_mknod 133 end
macro SYS_uselib 134 end
macro SYS_personality 135 end
macro SYS_ustat 136 end
macro SYS_statfs 137 end
macro SYS_fstatfs 138 end
macro SYS_sysfs 139 end
macro SYS_getpriority 140 end
macro SYS_setpriority 141 end
macro SYS_sched_setparam 142 end
macro SYS_sched_getparam 143 end
macro SYS_sched_setscheduler 144 end
macro SYS_sched_getscheduler 145 end
macro SYS_sched_get_priority_max 146 end
macro SYS_sched_get_priority_min 147 end
macro SYS_sched_rr_get_interval 148 end
macro SYS_mlock 149 end
macro SYS_munlock 150 end
macro SYS_mlockall 151 end
macro SYS_munlockall 152 end
macro SYS_vhangup 153 end
macro SYS_modify_ldt 154 end
macro SYS_pivot_root 155 end
macro SYS__sysctl 156 end
macro SYS_prctl 157 end
macro SYS_arch_prctl 158 end
macro SYS_adjtimex 159 end
macro SYS_setrlimit 160 end
macro SYS_chroot 161 end
macro SYS_sync 162 end
macro SYS_acct 163 end
macro SYS_settimeofday 164 end
macro SYS_mount 165 end
macro SYS_umount2 166 end
macro SYS_swapon 167 end
macro SYS_swapoff 168 end
macro SYS_reboot 169 end
macro SYS_sethostname 170 end
macro SYS_setdomainname 171 end
macro SYS_iopl 172 end
macro SYS_ioperm 173 end
macro SYS_create_module 174 end
macro SYS_init_module 175 end
macro SYS_delete_module 176 end
macro SYS_get_kernel_syms 177 end
macro SYS_query_module 178 end
macro SYS_quotactl 179 end
macro SYS_nfsservctl 180 end
macro SYS_getpmsg 181 end
macro SYS_putpmsg 182 end
macro SYS_afs_syscall 183 end
macro SYS_tuxcall 184 end
macro SYS_security 185 end
macro SYS_gettid 186 end
macro SYS_readahead 187 end
macro SYS_setxattr 188 end
macro SYS_lsetxattr 189 end
macro SYS_fsetxattr 190 end
macro SYS_getxattr 191 end
macro SYS_lgetxattr 192 end
macro SYS_fgetxattr 193 end
macro SYS_listxattr 194 end
macro SYS_llistxattr 195 end
macro SYS_flistxattr 196 end
macro SYS_removexattr 197 end
macro SYS_lremovexattr 198 end
macro SYS_fremovexattr 199 end
macro SYS_tkill 200 end
macro SYS_time 201 end
macro SYS_futex 202 end
macro SYS_sched_setaffinity 203 end
macro SYS_sched_getaffinity 204 end
macro SYS_set_thread_area 205 end
macro SYS_io_setup 206 end
macro SYS_io_destroy 207 end
macro SYS_io_getevents 208 end
macro SYS_io_submit 209 end
macro SYS_io_cancel 210 end
macro SYS_get_thread_area 211 end
macro SYS_lookup_dcookie 212 end
macro SYS_epoll_create 213 end
macro SYS_epoll_ctl_old 214 end
macro SYS_epoll_wait_old 215 end
macro SYS_remap_file_pages 216 end
macro SYS_getdents64 217 end
macro SYS_set_tid_address 218 end
macro SYS_restart_syscall 219 end
macro SYS_semtimedop 220 end
macro SYS_fadvise64 221 end
macro SYS_timer_create 222 end
macro SYS_timer_settime 223 end
macro SYS_timer_gettime 224 end
macro SYS_timer_getoverrun 225 end
macro SYS_timer_delete 226 end
macro SYS_clock_settime 227 end
macro SYS_clock_gettime 228 end
macro SYS_clock_getres 229 end
macro SYS_clock_nanosleep 230 end
macro SYS_exit_group 231 end
macro SYS_epoll_wait 232 end
macro SYS_epoll_ctl 233 end
macro SYS_tgkill 234 end
macro SYS_utimes 235 end
macro SYS_vserver 236 end
macro SYS_mbind 237 end
macro SYS_set_mempolicy 238 end
macro SYS_get_mempolicy 239 end
macro SYS_mq_open 240 end
macro SYS_mq_unlink 241 end
macro SYS_mq_timedsend 242 end
macro SYS_mq_timedreceive 243 end
macro SYS_mq_notify 244 end
macro SYS_mq_getsetattr 245 end
macro SYS_kexec_load 246 end
macro SYS_waitid 247 end
macro SYS_add_key 248 end
macro SYS_request_key 249 end
macro SYS_keyctl 250 end
macro SYS_ioprio_set 251 end
macro SYS_ioprio_get 252 end
macro SYS_inotify_init 253 end
macro SYS_inotify_add_watch 254 end
macro SYS_inotify_rm_watch 255 end
macro SYS_migrate_pages 256 end
macro SYS_openat 257 end
macro SYS_mkdirat 258 end
macro SYS_mknodat 259 end
macro SYS_fchownat 260 end
macro SYS_futimesat 261 end
macro SYS_newfstatat 262 end
macro SYS_unlinkat 263 end
macro SYS_renameat 264 end
macro SYS_linkat 265 end
macro SYS_symlinkat 266 end
macro SYS_readlinkat 267 end
macro SYS_fchmodat 268 end
macro SYS_faccessat 269 end
macro SYS_pselect6 270 end
macro SYS_ppoll 271 end
macro SYS_unshare 272 end
macro SYS_set_robust_list 273 end
macro SYS_get_robust_list 274 end
macro SYS_splice 275 end
macro SYS_tee 276 end
macro SYS_sync_file_range 277 end
macro SYS_vmsplice 278 end
macro SYS_move_pages 279 end
macro SYS_utimensat 280 end
macro SYS_epoll_pwait 281 end
macro SYS_signalfd 282 end
macro SYS_timerfd_create 283 end
macro SYS_eventfd 284 end
macro SYS_fallocate 285 end
macro SYS_timerfd_settime 286 end
macro SYS_timerfd_gettime 287 end
macro SYS_accept4 288 end
macro SYS_signalfd4 289 end
macro SYS_eventfd2 290 end
macro SYS_epoll_create1 291 end
macro SYS_dup3 292 end
macro SYS_pipe2 293 end
macro SYS_inotify_init1 294 end
macro SYS_preadv 295 end
macro SYS_pwritev 296 end
macro SYS_rt_tgsigqueueinfo 297 end
macro SYS_perf_event_open 298 end
macro SYS_recvmmsg 299 end
macro SYS_fanotify_init 300 end
macro SYS_fanotify_mark 301 end
macro SYS_prlimit64 302 end
macro SYS_name_to_handle_at 303 end
macro SYS_open_by_handle_at 304 end
macro SYS_clock_adjtime 305 end
macro SYS_syncfs 306 end
macro SYS_sendmmsg 307 end
macro SYS_setns 308 end
macro SYS_getcpu 309 end
macro SYS_process_vm_readv 310 end
macro SYS_process_vm_writev 311 end
macro SYS_kcmp 312 end
macro SYS_finit_module 313 end

macro AT_FDCWD -100 end

macro O_RDONLY 0 end

macro CLOCK_MONOTONIC 1 end
macro TIMER_ABSTIME 1 end

// Wrappers for common syscalls
macro write SYS_write syscall3 end
macro read SYS_read syscall3 end
macro openat SYS_openat syscall3 end
macro close SYS_close syscall1 end
macro exit SYS_exit syscall1 drop end
macro clock_nanosleep SYS_clock_nanosleep syscall4 end

macro 2dup over over end
macro 2drop drop drop end

macro / divmod drop end
macro % divmod swap drop end
macro mod % end
macro div / end

macro nth_argv
  8 * argv + ,64 cast(ptr)
end

macro inc64
  dup ,64 1 + .64
end

macro dec64
  dup ,64 1 - .64
end

<<<<<<< HEAD
macro abs
  if dup 0 < do
    0 over - swap drop
  end
end

macro strlen
=======
macro cstrlen
>>>>>>> b4b6ed7f
  dup
  while dup , 0 != do 1 + end
  swap -
end

macro cstreq
  while
    if over , 0 != over , 0 != and do
       over , over , =
    else
       false
    end
  do
    1 + swap 1 +
  end
  , 0 =
  swap , 0 =
  and
end

macro cstr-to-pstr
  dup cstrlen swap
end

macro fputs
  write drop
end

macro puts
  stdout fputs
end

macro eputs
  stderr fputs
end<|MERGE_RESOLUTION|>--- conflicted
+++ resolved
@@ -364,17 +364,13 @@
   dup ,64 1 - .64
 end
 
-<<<<<<< HEAD
 macro abs
   if dup 0 < do
     0 over - swap drop
   end
 end
 
-macro strlen
-=======
 macro cstrlen
->>>>>>> b4b6ed7f
   dup
   while dup , 0 != do 1 + end
   swap -
