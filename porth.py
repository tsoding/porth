--- conflicted
+++ resolved
@@ -1492,11 +1492,7 @@
                 text_of_token = line[col:col_end]
 
                 try:
-<<<<<<< HEAD
-                    yield Token(TokenType.INT, loc, int(text_of_token, base=0))
-=======
-                    yield Token(TokenType.INT, text_of_token, loc, int(text_of_token))
->>>>>>> 73c9e1d9
+                    yield Token(TokenType.INT, text_of_token, loc, int(text_of_token, base=0))
                 except ValueError:
                     if text_of_token in KEYWORD_NAMES:
                         yield Token(TokenType.KEYWORD, text_of_token, loc, KEYWORD_NAMES[text_of_token])
