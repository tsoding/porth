--- conflicted
+++ resolved
@@ -368,221 +368,6 @@
         print("[INFO] Memory dump")
         print(mem[:20])
 
-<<<<<<< HEAD
-linux_x86_64_lookup = { 
-    Intrinsic.PLUS: (
-        "    ;; -- plus --\n"
-        "    pop rax\n"
-        "    pop rbx\n"
-        "    add rax, rbx\n"
-        "    push rax\n"), 
-    Intrinsic.MINUS: (
-        "    ;; -- minus --\n"
-        "    pop rax\n"
-        "    pop rbx\n"
-        "    sub rbx, rax\n"
-        "    push rbx\n"), 
-    Intrinsic.MUL: (
-        "    ;; -- mul --\n"
-        "    pop rax\n"
-        "    pop rbx\n"
-        "    mul rbx\n"
-        "    push rax\n"), 
-    Intrinsic.DIVMOD: (
-        "    ;; -- mod --\n"
-        "    xor rdx, rdx\n"
-        "    pop rbx\n"
-        "    pop rax\n"
-        "    div rbx\n"
-        "    push rax\n"
-        "    push rdx\n"), 
-    Intrinsic.SHR: (
-        "    ;; -- shr --\n"
-        "    pop rcx\n"
-        "    pop rbx\n"
-        "    shr rbx, cl\n"
-        "    push rbx\n"), 
-    Intrinsic.SHL: (
-        "    ;; -- shl --\n"
-        "    pop rcx\n"
-        "    pop rbx\n"
-        "    shl rbx, cl\n"
-        "    push rbx\n"), 
-    Intrinsic.BOR: (
-        "    ;; -- bor --\n"
-        "    pop rax\n"
-        "    pop rbx\n"
-        "    or rbx, rax\n"
-        "    push rbx\n"), 
-    Intrinsic.BAND: (
-        "    ;; -- band --\n"
-        "    pop rax\n"
-        "    pop rbx\n"
-        "    and rbx, rax\n"
-        "    push rbx\n"), 
-    Intrinsic.PRINT: (
-        "    ;; -- print --\n"
-        "    pop rdi\n"
-        "    call print\n"), 
-    Intrinsic.EQ: (
-        "    ;; -- equal -- \n"
-        "    mov rcx, 0\n"
-        "    mov rdx, 1\n"
-        "    pop rax\n"
-        "    pop rbx\n"
-        "    cmp rax, rbx\n"
-        "    cmove rcx, rdx\n"
-        "    push rcx\n"), 
-    Intrinsic.GT: (
-        "    ;; -- gt --\n"
-        "    mov rcx, 0\n"
-        "    mov rdx, 1\n"
-        "    pop rbx\n"
-        "    pop rax\n"
-        "    cmp rax, rbx\n"
-        "    cmovg rcx, rdx\n"
-        "    push rcx\n"), 
-    Intrinsic.LT: (
-        "    ;; -- gt --\n"
-        "    mov rcx, 0\n"
-        "    mov rdx, 1\n"
-        "    pop rbx\n"
-        "    pop rax\n"
-        "    cmp rax, rbx\n"
-        "    cmovl rcx, rdx\n"
-        "    push rcx\n"), 
-    Intrinsic.GE: (
-        "    ;; -- gt --\n"
-        "    mov rcx, 0\n"
-        "    mov rdx, 1\n"
-        "    pop rbx\n"
-        "    pop rax\n"
-        "    cmp rax, rbx\n"
-        "    cmovge rcx, rdx\n"
-        "    push rcx\n"), 
-    Intrinsic.LE: (
-        "    ;; -- gt --\n"
-        "    mov rcx, 0\n"
-        "    mov rdx, 1\n"
-        "    pop rbx\n"
-        "    pop rax\n"
-        "    cmp rax, rbx\n"
-        "    cmovle rcx, rdx\n"
-        "    push rcx\n"), 
-    Intrinsic.NE: (
-        "    ;; -- ne --\n"
-        "    mov rcx, 0\n"
-        "    mov rdx, 1\n"
-        "    pop rbx\n"
-        "    pop rax\n"
-        "    cmp rax, rbx\n"
-        "    cmovne rcx, rdx\n"
-        "    push rcx\n"), 
-    Intrinsic.DUP: (
-        "    ;; -- dup -- \n"
-        "    pop rax\n"
-        "    push rax\n"
-        "    push rax\n"), 
-    Intrinsic.SWAP: (
-        "    ;; -- swap --\n"
-        "    pop rax\n"
-        "    pop rbx\n"
-        "    push rax\n"
-        "    push rbx\n"), 
-    Intrinsic.DROP: (
-        "    ;; -- drop --\n"
-        "    pop rax\n"), 
-    Intrinsic.OVER: (
-        "    ;; -- over --\n"
-        "    pop rax\n"
-        "    pop rbx\n"
-        "    push rbx\n"
-        "    push rax\n"
-        "    push rbx\n"), 
-    Intrinsic.MEM: (
-        "    ;; -- mem --\n"
-        "    push mem\n"), 
-    Intrinsic.LOAD: (
-        "    ;; -- load --\n"
-        "    pop rax\n"
-        "    xor rbx, rbx\n"
-        "    mov bl, [rax]\n"
-        "    push rbx\n"), 
-    Intrinsic.STORE: (
-        "    ;; -- store --\n"
-        "    pop rbx\n"
-        "    pop rax\n"
-        "    mov [rax], bl\n"), 
-    Intrinsic.LOAD64: (
-        "    ;; -- load --\n"
-        "    pop rax\n"
-        "    xor rbx, rbx\n"
-        "    mov rbx, [rax]\n"
-        "    push rbx\n"), 
-    Intrinsic.STORE64: (
-        "    ;; -- store --\n"
-        "    pop rbx\n"
-        "    pop rax\n"
-        "    mov [rax], rbx\n"), 
-    Intrinsic.SYSCALL0: (
-        "    ;; -- syscall0 --\n"
-        "    pop rax\n"
-        "    syscall\n"
-        "    push rax\n"), 
-    Intrinsic.SYSCALL1: (
-        "    ;; -- syscall1 --\n"
-        "    pop rax\n"
-        "    pop rdi\n"
-        "    syscall\n"
-        "    push rax\n"), 
-    Intrinsic.SYSCALL2: (
-        "    ;; -- syscall2 -- \n"
-        "    pop rax\n"
-        "    pop rdi\n"
-        "    pop rsi\n"
-        "    syscall\n"
-        "    push rax\n"), 
-    Intrinsic.SYSCALL3: (
-        "    ;; -- syscall3 --\n"
-        "    pop rax\n"
-        "    pop rdi\n"
-        "    pop rsi\n"
-        "    pop rdx\n"
-        "    syscall\n"
-        "    push rax\n"), 
-    Intrinsic.SYSCALL4: (
-        "    ;; -- syscall4 --\n"
-        "    pop rax\n"
-        "    pop rdi\n"
-        "    pop rsi\n"
-        "    pop rdx\n"
-        "    pop r10\n"
-        "    syscall\n"
-        "    push rax\n"), 
-    Intrinsic.SYSCALL5: (
-        "    ;; -- syscall5 --\n"
-        "    pop rax\n"
-        "    pop rdi\n"
-        "    pop rsi\n"
-        "    pop rdx\n"
-        "    pop r10\n"
-        "    pop r8\n"
-        "    syscall\n"
-        "    push rax\n"), 
-    Intrinsic.SYSCALL6: (
-        "    ;; -- syscall6 --\n"
-        "    pop rax\n"
-        "    pop rdi\n"
-        "    pop rsi\n"
-        "    pop rdx\n"
-        "    pop r10\n"
-        "    pop r8\n"
-        "    pop r9\n"
-        "    syscall\n"
-        "    push rax\n")
-}
-assert len(Intrinsic) == len(linux_x86_64_lookup), "Exhaustive intrinsic handling in generate_nasm_linux_x86_64()"
-=======
 class DataType(IntEnum):
     INT=auto()
     BOOL=auto()
@@ -960,7 +745,230 @@
     if len(stack) != 0:
         print("%s:%d:%d: ERROR: unhandled data on the stack" % stack.pop()[1], file=sys.stderr)
         exit(1)
->>>>>>> 6240fce4
+
+linux_x86_64_lookup = { 
+    Intrinsic.PLUS: (
+        "    ;; -- plus --\n"
+        "    pop rax\n"
+        "    pop rbx\n"
+        "    add rax, rbx\n"
+        "    push rax\n"), 
+    Intrinsic.MINUS: (
+        "    ;; -- minus --\n"
+        "    pop rax\n"
+        "    pop rbx\n"
+        "    sub rbx, rax\n"
+        "    push rbx\n"), 
+    Intrinsic.MUL: (
+        "    ;; -- mul --\n"
+        "    pop rax\n"
+        "    pop rbx\n"
+        "    mul rbx\n"
+        "    push rax\n"), 
+    Intrinsic.DIVMOD: (
+        "    ;; -- mod --\n"
+        "    xor rdx, rdx\n"
+        "    pop rbx\n"
+        "    pop rax\n"
+        "    div rbx\n"
+        "    push rax\n"
+        "    push rdx\n"), 
+    Intrinsic.SHR: (
+        "    ;; -- shr --\n"
+        "    pop rcx\n"
+        "    pop rbx\n"
+        "    shr rbx, cl\n"
+        "    push rbx\n"), 
+    Intrinsic.SHL: (
+        "    ;; -- shl --\n"
+        "    pop rcx\n"
+        "    pop rbx\n"
+        "    shl rbx, cl\n"
+        "    push rbx\n"), 
+    Intrinsic.BOR: (
+        "    ;; -- bor --\n"
+        "    pop rax\n"
+        "    pop rbx\n"
+        "    or rbx, rax\n"
+        "    push rbx\n"), 
+    Intrinsic.BAND: (
+        "    ;; -- band --\n"
+        "    pop rax\n"
+        "    pop rbx\n"
+        "    and rbx, rax\n"
+        "    push rbx\n"), 
+    Intrinsic.PRINT: (
+        "    ;; -- print --\n"
+        "    pop rdi\n"
+        "    call print\n"), 
+    Intrinsic.EQ: (
+        "    ;; -- equal -- \n"
+        "    mov rcx, 0\n"
+        "    mov rdx, 1\n"
+        "    pop rax\n"
+        "    pop rbx\n"
+        "    cmp rax, rbx\n"
+        "    cmove rcx, rdx\n"
+        "    push rcx\n"), 
+    Intrinsic.GT: (
+        "    ;; -- gt --\n"
+        "    mov rcx, 0\n"
+        "    mov rdx, 1\n"
+        "    pop rbx\n"
+        "    pop rax\n"
+        "    cmp rax, rbx\n"
+        "    cmovg rcx, rdx\n"
+        "    push rcx\n"), 
+    Intrinsic.LT: (
+        "    ;; -- gt --\n"
+        "    mov rcx, 0\n"
+        "    mov rdx, 1\n"
+        "    pop rbx\n"
+        "    pop rax\n"
+        "    cmp rax, rbx\n"
+        "    cmovl rcx, rdx\n"
+        "    push rcx\n"), 
+    Intrinsic.GE: (
+        "    ;; -- gt --\n"
+        "    mov rcx, 0\n"
+        "    mov rdx, 1\n"
+        "    pop rbx\n"
+        "    pop rax\n"
+        "    cmp rax, rbx\n"
+        "    cmovge rcx, rdx\n"
+        "    push rcx\n"), 
+    Intrinsic.LE: (
+        "    ;; -- gt --\n"
+        "    mov rcx, 0\n"
+        "    mov rdx, 1\n"
+        "    pop rbx\n"
+        "    pop rax\n"
+        "    cmp rax, rbx\n"
+        "    cmovle rcx, rdx\n"
+        "    push rcx\n"), 
+    Intrinsic.NE: (
+        "    ;; -- ne --\n"
+        "    mov rcx, 0\n"
+        "    mov rdx, 1\n"
+        "    pop rbx\n"
+        "    pop rax\n"
+        "    cmp rax, rbx\n"
+        "    cmovne rcx, rdx\n"
+        "    push rcx\n"), 
+    Intrinsic.DUP: (
+        "    ;; -- dup -- \n"
+        "    pop rax\n"
+        "    push rax\n"
+        "    push rax\n"), 
+    Intrinsic.SWAP: (
+        "    ;; -- swap --\n"
+        "    pop rax\n"
+        "    pop rbx\n"
+        "    push rax\n"
+        "    push rbx\n"), 
+    Intrinsic.DROP: (
+        "    ;; -- drop --\n"
+        "    pop rax\n"), 
+    Intrinsic.OVER: (
+        "    ;; -- over --\n"
+        "    pop rax\n"
+        "    pop rbx\n"
+        "    push rbx\n"
+        "    push rax\n"
+        "    push rbx\n"), 
+    Intrinsic.MEM: (
+        "    ;; -- mem --\n"
+        "    push mem\n"), 
+    Intrinsic.LOAD: (
+        "    ;; -- load --\n"
+        "    pop rax\n"
+        "    xor rbx, rbx\n"
+        "    mov bl, [rax]\n"
+        "    push rbx\n"), 
+    Intrinsic.STORE: (
+        "    ;; -- store --\n"
+        "    pop rbx\n"
+        "    pop rax\n"
+        "    mov [rax], bl\n"), 
+    Intrinsic.ARGC: (
+        "    ;; -- argc --\n"
+        "    mov rax, [args_ptr]\n"
+        "    mov rax, [rax]\n"
+        "    push rax\n"),
+    Intrinsic.ARGV: (
+        "    ;; -- argv --\n"
+        "    mov rax, [args_ptr]\n"
+        "    add rax, 8\n"
+        "    push rax\n"),
+    Intrinsic.LOAD64: (
+        "    ;; -- load --\n"
+        "    pop rax\n"
+        "    xor rbx, rbx\n"
+        "    mov rbx, [rax]\n"
+        "    push rbx\n"), 
+    Intrinsic.STORE64: (
+        "    ;; -- store --\n"
+        "    pop rbx\n"
+        "    pop rax\n"
+        "    mov [rax], rbx\n"), 
+    Intrinsic.SYSCALL0: (
+        "    ;; -- syscall0 --\n"
+        "    pop rax\n"
+        "    syscall\n"
+        "    push rax\n"), 
+    Intrinsic.SYSCALL1: (
+        "    ;; -- syscall1 --\n"
+        "    pop rax\n"
+        "    pop rdi\n"
+        "    syscall\n"
+        "    push rax\n"), 
+    Intrinsic.SYSCALL2: (
+        "    ;; -- syscall2 -- \n"
+        "    pop rax\n"
+        "    pop rdi\n"
+        "    pop rsi\n"
+        "    syscall\n"
+        "    push rax\n"), 
+    Intrinsic.SYSCALL3: (
+        "    ;; -- syscall3 --\n"
+        "    pop rax\n"
+        "    pop rdi\n"
+        "    pop rsi\n"
+        "    pop rdx\n"
+        "    syscall\n"
+        "    push rax\n"), 
+    Intrinsic.SYSCALL4: (
+        "    ;; -- syscall4 --\n"
+        "    pop rax\n"
+        "    pop rdi\n"
+        "    pop rsi\n"
+        "    pop rdx\n"
+        "    pop r10\n"
+        "    syscall\n"
+        "    push rax\n"), 
+    Intrinsic.SYSCALL5: (
+        "    ;; -- syscall5 --\n"
+        "    pop rax\n"
+        "    pop rdi\n"
+        "    pop rsi\n"
+        "    pop rdx\n"
+        "    pop r10\n"
+        "    pop r8\n"
+        "    syscall\n"
+        "    push rax\n"), 
+    Intrinsic.SYSCALL6: (
+        "    ;; -- syscall6 --\n"
+        "    pop rax\n"
+        "    pop rdi\n"
+        "    pop rsi\n"
+        "    pop rdx\n"
+        "    pop r10\n"
+        "    pop r8\n"
+        "    pop r9\n"
+        "    syscall\n"
+        "    push rax\n")
+}
+assert len(Intrinsic) == len(linux_x86_64_lookup), "Exhaustive intrinsic handling in generate_nasm_linux_x86_64()"
 
 def generate_nasm_linux_x86_64(program: Program, out_file_path: str):
     strs: List[bytes] = []
@@ -1045,236 +1053,10 @@
                 assert isinstance(op.operand, int), "This could be a bug in the compilation step"
                 out.write("    jz addr_%d\n" % op.operand)
             elif op.typ == OpType.INTRINSIC:
-<<<<<<< HEAD
                 assert isinstance(op.operand, Intrinsic), "This could be a bug in the compilation step"
                 # ideally there should not be any possibility for the element not to
                 # be in the table due to the assert next to the table definition.
                 out.write(linux_x86_64_lookup[op.operand])
-=======
-                assert len(Intrinsic) == 33, "Exhaustive intrinsic handling in generate_nasm_linux_x86_64()"
-                if op.operand == Intrinsic.PLUS:
-                    out.write("    ;; -- plus --\n")
-                    out.write("    pop rax\n")
-                    out.write("    pop rbx\n")
-                    out.write("    add rax, rbx\n")
-                    out.write("    push rax\n")
-                elif op.operand == Intrinsic.MINUS:
-                    out.write("    ;; -- minus --\n")
-                    out.write("    pop rax\n")
-                    out.write("    pop rbx\n")
-                    out.write("    sub rbx, rax\n")
-                    out.write("    push rbx\n")
-                elif op.operand == Intrinsic.MUL:
-                    out.write("    ;; -- mul --\n")
-                    out.write("    pop rax\n")
-                    out.write("    pop rbx\n")
-                    out.write("    mul rbx\n")
-                    out.write("    push rax\n")
-                elif op.operand == Intrinsic.DIVMOD:
-                    out.write("    ;; -- mod --\n")
-                    out.write("    xor rdx, rdx\n")
-                    out.write("    pop rbx\n")
-                    out.write("    pop rax\n")
-                    out.write("    div rbx\n")
-                    out.write("    push rax\n");
-                    out.write("    push rdx\n");
-                elif op.operand == Intrinsic.SHR:
-                    out.write("    ;; -- shr --\n")
-                    out.write("    pop rcx\n")
-                    out.write("    pop rbx\n")
-                    out.write("    shr rbx, cl\n")
-                    out.write("    push rbx\n")
-                elif op.operand == Intrinsic.SHL:
-                    out.write("    ;; -- shl --\n")
-                    out.write("    pop rcx\n")
-                    out.write("    pop rbx\n")
-                    out.write("    shl rbx, cl\n")
-                    out.write("    push rbx\n")
-                elif op.operand == Intrinsic.BOR:
-                    out.write("    ;; -- bor --\n")
-                    out.write("    pop rax\n")
-                    out.write("    pop rbx\n")
-                    out.write("    or rbx, rax\n")
-                    out.write("    push rbx\n")
-                elif op.operand == Intrinsic.BAND:
-                    out.write("    ;; -- band --\n")
-                    out.write("    pop rax\n")
-                    out.write("    pop rbx\n")
-                    out.write("    and rbx, rax\n")
-                    out.write("    push rbx\n")
-                elif op.operand == Intrinsic.PRINT:
-                    out.write("    ;; -- print --\n")
-                    out.write("    pop rdi\n")
-                    out.write("    call print\n")
-                elif op.operand == Intrinsic.EQ:
-                    out.write("    ;; -- equal -- \n")
-                    out.write("    mov rcx, 0\n");
-                    out.write("    mov rdx, 1\n");
-                    out.write("    pop rax\n");
-                    out.write("    pop rbx\n");
-                    out.write("    cmp rax, rbx\n");
-                    out.write("    cmove rcx, rdx\n");
-                    out.write("    push rcx\n")
-                elif op.operand == Intrinsic.GT:
-                    out.write("    ;; -- gt --\n")
-                    out.write("    mov rcx, 0\n");
-                    out.write("    mov rdx, 1\n");
-                    out.write("    pop rbx\n");
-                    out.write("    pop rax\n");
-                    out.write("    cmp rax, rbx\n");
-                    out.write("    cmovg rcx, rdx\n");
-                    out.write("    push rcx\n")
-                elif op.operand == Intrinsic.LT:
-                    out.write("    ;; -- gt --\n")
-                    out.write("    mov rcx, 0\n");
-                    out.write("    mov rdx, 1\n");
-                    out.write("    pop rbx\n");
-                    out.write("    pop rax\n");
-                    out.write("    cmp rax, rbx\n");
-                    out.write("    cmovl rcx, rdx\n");
-                    out.write("    push rcx\n")
-                elif op.operand == Intrinsic.GE:
-                    out.write("    ;; -- gt --\n")
-                    out.write("    mov rcx, 0\n");
-                    out.write("    mov rdx, 1\n");
-                    out.write("    pop rbx\n");
-                    out.write("    pop rax\n");
-                    out.write("    cmp rax, rbx\n");
-                    out.write("    cmovge rcx, rdx\n");
-                    out.write("    push rcx\n")
-                elif op.operand == Intrinsic.LE:
-                    out.write("    ;; -- gt --\n")
-                    out.write("    mov rcx, 0\n");
-                    out.write("    mov rdx, 1\n");
-                    out.write("    pop rbx\n");
-                    out.write("    pop rax\n");
-                    out.write("    cmp rax, rbx\n");
-                    out.write("    cmovle rcx, rdx\n");
-                    out.write("    push rcx\n")
-                elif op.operand == Intrinsic.NE:
-                    out.write("    ;; -- ne --\n")
-                    out.write("    mov rcx, 0\n")
-                    out.write("    mov rdx, 1\n")
-                    out.write("    pop rbx\n")
-                    out.write("    pop rax\n")
-                    out.write("    cmp rax, rbx\n")
-                    out.write("    cmovne rcx, rdx\n")
-                    out.write("    push rcx\n")
-                elif op.operand == Intrinsic.DUP:
-                    out.write("    ;; -- dup -- \n")
-                    out.write("    pop rax\n")
-                    out.write("    push rax\n")
-                    out.write("    push rax\n")
-                elif op.operand == Intrinsic.SWAP:
-                    out.write("    ;; -- swap --\n")
-                    out.write("    pop rax\n")
-                    out.write("    pop rbx\n")
-                    out.write("    push rax\n")
-                    out.write("    push rbx\n")
-                elif op.operand == Intrinsic.DROP:
-                    out.write("    ;; -- drop --\n")
-                    out.write("    pop rax\n")
-                elif op.operand == Intrinsic.OVER:
-                    out.write("    ;; -- over --\n")
-                    out.write("    pop rax\n")
-                    out.write("    pop rbx\n")
-                    out.write("    push rbx\n")
-                    out.write("    push rax\n")
-                    out.write("    push rbx\n")
-                elif op.operand == Intrinsic.MEM:
-                    out.write("    ;; -- mem --\n")
-                    out.write("    push mem\n")
-                elif op.operand == Intrinsic.LOAD:
-                    out.write("    ;; -- load --\n")
-                    out.write("    pop rax\n")
-                    out.write("    xor rbx, rbx\n")
-                    out.write("    mov bl, [rax]\n")
-                    out.write("    push rbx\n")
-                elif op.operand == Intrinsic.STORE:
-                    out.write("    ;; -- store --\n")
-                    out.write("    pop rbx\n");
-                    out.write("    pop rax\n");
-                    out.write("    mov [rax], bl\n");
-                elif op.operand == Intrinsic.ARGC:
-                    out.write("    ;; -- argc --\n")
-                    out.write("    mov rax, [args_ptr]\n")
-                    out.write("    mov rax, [rax]\n")
-                    out.write("    push rax\n")
-                elif op.operand == Intrinsic.ARGV:
-                    out.write("    ;; -- argv --\n")
-                    out.write("    mov rax, [args_ptr]\n")
-                    out.write("    add rax, 8\n")
-                    out.write("    push rax\n")
-                elif op.operand == Intrinsic.LOAD64:
-                    out.write("    ;; -- load --\n")
-                    out.write("    pop rax\n")
-                    out.write("    xor rbx, rbx\n")
-                    out.write("    mov rbx, [rax]\n")
-                    out.write("    push rbx\n")
-                elif op.operand == Intrinsic.STORE64:
-                    out.write("    ;; -- store --\n")
-                    out.write("    pop rbx\n");
-                    out.write("    pop rax\n");
-                    out.write("    mov [rax], rbx\n");
-                elif op.operand == Intrinsic.SYSCALL0:
-                    out.write("    ;; -- syscall0 --\n")
-                    out.write("    pop rax\n")
-                    out.write("    syscall\n")
-                    out.write("    push rax\n")
-                elif op.operand == Intrinsic.SYSCALL1:
-                    out.write("    ;; -- syscall1 --\n")
-                    out.write("    pop rax\n")
-                    out.write("    pop rdi\n")
-                    out.write("    syscall\n")
-                    out.write("    push rax\n")
-                elif op.operand == Intrinsic.SYSCALL2:
-                    out.write("    ;; -- syscall2 -- \n")
-                    out.write("    pop rax\n");
-                    out.write("    pop rdi\n");
-                    out.write("    pop rsi\n");
-                    out.write("    syscall\n");
-                    out.write("    push rax\n")
-                elif op.operand == Intrinsic.SYSCALL3:
-                    out.write("    ;; -- syscall3 --\n")
-                    out.write("    pop rax\n")
-                    out.write("    pop rdi\n")
-                    out.write("    pop rsi\n")
-                    out.write("    pop rdx\n")
-                    out.write("    syscall\n")
-                    out.write("    push rax\n")
-                elif op.operand == Intrinsic.SYSCALL4:
-                    out.write("    ;; -- syscall4 --\n")
-                    out.write("    pop rax\n")
-                    out.write("    pop rdi\n")
-                    out.write("    pop rsi\n")
-                    out.write("    pop rdx\n")
-                    out.write("    pop r10\n")
-                    out.write("    syscall\n")
-                    out.write("    push rax\n")
-                elif op.operand == Intrinsic.SYSCALL5:
-                    out.write("    ;; -- syscall5 --\n")
-                    out.write("    pop rax\n")
-                    out.write("    pop rdi\n")
-                    out.write("    pop rsi\n")
-                    out.write("    pop rdx\n")
-                    out.write("    pop r10\n")
-                    out.write("    pop r8\n")
-                    out.write("    syscall\n")
-                    out.write("    push rax\n")
-                elif op.operand == Intrinsic.SYSCALL6:
-                    out.write("    ;; -- syscall6 --\n")
-                    out.write("    pop rax\n")
-                    out.write("    pop rdi\n")
-                    out.write("    pop rsi\n")
-                    out.write("    pop rdx\n")
-                    out.write("    pop r10\n")
-                    out.write("    pop r8\n")
-                    out.write("    pop r9\n")
-                    out.write("    syscall\n")
-                    out.write("    push rax\n")
-                else:
-                    assert False, "unreachable"
->>>>>>> 6240fce4
             else:
                 assert False, "unreachable"
 
