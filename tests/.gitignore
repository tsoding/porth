arithmetics
bitwise
comparison
memory
stack
comments
macros
dead-recursive-macro
argv
if-else
if-else-less
while
here
memory-forth-style
cstr
empty
while-procs
<<<<<<< HEAD
intrinsics
=======
if-orelse
>>>>>>> 63b993fe
<|MERGE_RESOLUTION|>--- conflicted
+++ resolved
@@ -15,8 +15,5 @@
 cstr
 empty
 while-procs
-<<<<<<< HEAD
 intrinsics
-=======
-if-orelse
->>>>>>> 63b993fe
+if-orelse